--- conflicted
+++ resolved
@@ -81,14 +81,9 @@
 		@Override
 		public void stateChanged(PhysicalMachine pm, State oldState, State newState) {
 			if (newState.equals(PhysicalMachine.State.RUNNING)) {
-<<<<<<< HEAD
-				freeResourcesSinceLastSchedule.singleAdd(pm.freeCapacities);
-				if (freeResourcesSinceLastSchedule.compareTo(minimumSchedulerRequirement) >= 0) {
-=======
 				freeResourcesSinceLastSchedule.add(pm.freeCapacities);
 				if (freeResourcesSinceLastSchedule.compareTo(minimumSchedulerRequirement) >= 0
 						&& totalQueued.getRequiredCPUs() != 0) {
->>>>>>> 46a21669
 					invokeRealScheduler();
 				}
 			}
@@ -102,12 +97,7 @@
 		@Override
 		public void capacityChanged(final ResourceConstraints newCapacity,
 				final List<ResourceConstraints> newlyFreeResources) {
-<<<<<<< HEAD
 			freeResourcesSinceLastSchedule.add(newlyFreeResources);
-=======
-			freeResourcesSinceLastSchedule
-					.add(newlyFreeResources.toArray(new ResourceConstraints[newlyFreeResources.size()]));
->>>>>>> 46a21669
 			if (totalQueued.getRequiredCPUs() != 0) {
 				if (freeResourcesSinceLastSchedule.compareTo(minimumSchedulerRequirement) >= 0) {
 					invokeRealScheduler();
@@ -267,15 +257,9 @@
 		}
 	}
 
-<<<<<<< HEAD
 	public final List<VirtualMachine> getQueuedVMs() {
 		final ArrayList<VirtualMachine> vms = new ArrayList<VirtualMachine>(queue.size());
 		for (final QueueingData qd : queue) {
-=======
-	public List<VirtualMachine> getQueuedVMs() {
-		ArrayList<VirtualMachine> vms = new ArrayList<VirtualMachine>(queue.size());
-		for (QueueingData qd : queue) {
->>>>>>> 46a21669
 			vms.addAll(Arrays.asList(qd.queuedVMs));
 		}
 		return vms;
